--- conflicted
+++ resolved
@@ -42,24 +42,6 @@
             }
         }
     }
-
-<<<<<<< HEAD
-	CSC.Popup {
-		id: popup
-	}
-
-	/*Connections {
-		target: QmlBridge
-		onMountError: {
-			popup.errorTextContent = err
-			popup.open()
-		}
-	}*/
-
-=======
-	Connections {
-		target: Qt.application
->>>>>>> 577c7104
 
 	onClosing: QmlBridge.shutdown()
 
