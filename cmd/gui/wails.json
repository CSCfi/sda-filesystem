--- conflicted
+++ resolved
@@ -9,17 +9,9 @@
   "frontend:dev:watcher": "npm run dev",
   "frontend:dev:serverUrl": "auto",
   "info": {
-<<<<<<< HEAD
-        "companyName": "CSC",
-        "productName": "Data Gateway",
-        "productVersion": "2.1.0",
-        "copyright": "MIT"
-    }
-=======
     "companyName": "CSC",
     "productName": "Data Gateway",
-    "productVersion": "2.0.2",
+    "productVersion": "2.1.0",
     "copyright": "MIT"
   }
->>>>>>> 35fb47ec
 }