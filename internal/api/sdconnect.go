--- conflicted
+++ resolved
@@ -170,11 +170,7 @@
 		return fmt.Errorf("%s is not available, please contact CSC servicedesk: %w", SDConnectPrnt, err)
 	}
 
-<<<<<<< HEAD
 	return err
-=======
-	return fmt.Errorf("Error occurred for %s: %w", SDConnectPrnt, err)
->>>>>>> 5d8fb87d
 }
 
 func (c *sdConnectInfo) levelCount() int {
