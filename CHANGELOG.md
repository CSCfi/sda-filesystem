--- conflicted
+++ resolved
@@ -3,18 +3,14 @@
 
 The format is based on [Keep a Changelog](https://keepachangelog.com/en/1.0.0/),
 and this project adheres to [Semantic Versioning](https://semver.org/spec/v2.0.0.html).
-<<<<<<< HEAD
-## Unreleased
-
-### Added
-- Option to input airlock password from environment variable
-=======
 
 ## [Unreleased]
 
 ### Changed
 - `crypt4gh` function `NewCrypt4GHWriterWithoutPrivateKey` now uses list of public keys
->>>>>>> e0a4c2bd
+
+### Added
+- Option to input airlock password from environment variable
 
 ## [v1.3.0] - 2022-11-18
 
