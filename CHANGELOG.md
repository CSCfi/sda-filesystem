# Changelog
All notable changes to this project will be documented in this file.

The format is based on [Keep a Changelog](https://keepachangelog.com/en/1.0.0/),
and this project adheres to [Semantic Versioning](https://semver.org/spec/v2.0.0.html).

## [Unreleased]

### Changed
<<<<<<< HEAD
- Adjusting to changes in the SD Connect and SD Submit APIs
=======
- small updates to UI

### Added
- User is able to filter logs in the UI
- Filesystem can be updated after mount
>>>>>>> d9012fd9

## [v1.1.0] - 2022-03-28

### Changed
<<<<<<< HEAD
Renamed:
- `SD-Submit` to `SD Apply` in the UI and logs
- `SD-Connect` to `SD Connect` in the UI and logs
=======
- Renamed:
  - `SD-Submit` to `SD Apply` in the UI and logs
  - `SD-Connect` to `SD Connect` in the UI and logs
>>>>>>> d9012fd9
- Disable buttons in the UI if the required envs are missing
- improve error message shown to the user

## [v1.0.0] - 2022-03-04

### Changed
- github action for golangci-lint bumped to v1.44
- GUI has a new look
- `README.md` update with details regarding SD-Submit
- SD-Connect Proxy API reference documentation updated
- Project rebranded as Data Gateway

### Added
- run unit tests in github actions
- filesystem supports SD-Submit service
- SD-Submit API Reference documentation
- windows build and release via github actions

### Fixed
- gosec204 issue with `exec.Command` by processing to string the user input
- filter user input in logs

## [v0.1.0] - 2021-11-03
### Added
- SDA-Filesystem GUI (Graphical User Interface based on QT) and CLI (Command Line Interface) that is aimed to work with SD-Connect service.
- unit tests
- github action for golangci-lint
- github action for releasing to linux and darwin system<|MERGE_RESOLUTION|>--- conflicted
+++ resolved
@@ -7,28 +7,19 @@
 ## [Unreleased]
 
 ### Changed
-<<<<<<< HEAD
 - Adjusting to changes in the SD Connect and SD Submit APIs
-=======
 - small updates to UI
 
 ### Added
 - User is able to filter logs in the UI
 - Filesystem can be updated after mount
->>>>>>> d9012fd9
 
 ## [v1.1.0] - 2022-03-28
 
 ### Changed
-<<<<<<< HEAD
-Renamed:
-- `SD-Submit` to `SD Apply` in the UI and logs
-- `SD-Connect` to `SD Connect` in the UI and logs
-=======
 - Renamed:
   - `SD-Submit` to `SD Apply` in the UI and logs
   - `SD-Connect` to `SD Connect` in the UI and logs
->>>>>>> d9012fd9
 - Disable buttons in the UI if the required envs are missing
 - improve error message shown to the user
 
