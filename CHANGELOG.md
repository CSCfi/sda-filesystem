# Changelog
All notable changes to this project will be documented in this file.

The format is based on [Keep a Changelog](https://keepachangelog.com/en/1.0.0/),
and this project adheres to [Semantic Versioning](https://semver.org/spec/v2.0.0.html).

## [Unreleased]

### Changed
- Adjusting to changes in the SD Connect and SD Submit APIs
- small updates to UI

### Added
- User is able to filter logs in the UI
<<<<<<< HEAD
- Filesystem can be manually updated after mount. In the command line version, the user must type 'update' to update fuse. Update will not occur if there are files in use.
=======
- Filesystem can be updated after mount. Cache is cleared when updating
>>>>>>> d727dbe4

## [v1.1.0] - 2022-03-28

### Changed
- Renamed:
  - `SD-Submit` to `SD Apply` in the UI and logs
  - `SD-Connect` to `SD Connect` in the UI and logs
- Disable buttons in the UI if the required envs are missing
- improve error message shown to the user

## [v1.0.0] - 2022-03-04

### Changed
- github action for golangci-lint bumped to v1.44
- GUI has a new look
- `README.md` update with details regarding SD-Submit
- SD-Connect Proxy API reference documentation updated
- Project rebranded as Data Gateway

### Added
- run unit tests in github actions
- filesystem supports SD-Submit service
- SD-Submit API Reference documentation
- windows build and release via github actions

### Fixed
- gosec204 issue with `exec.Command` by processing to string the user input
- filter user input in logs

## [v0.1.0] - 2021-11-03
### Added
- SDA-Filesystem GUI (Graphical User Interface based on QT) and CLI (Command Line Interface) that is aimed to work with SD-Connect service.
- unit tests
- github action for golangci-lint
- github action for releasing to linux and darwin system<|MERGE_RESOLUTION|>--- conflicted
+++ resolved
@@ -12,11 +12,7 @@
 
 ### Added
 - User is able to filter logs in the UI
-<<<<<<< HEAD
-- Filesystem can be manually updated after mount. In the command line version, the user must type 'update' to update fuse. Update will not occur if there are files in use.
-=======
-- Filesystem can be updated after mount. Cache is cleared when updating
->>>>>>> d727dbe4
+- Filesystem can be manually updated after mount. In the command line version, the user must type 'update' to update fuse. Update will not occur if there are files in use. Cache is cleared when updating
 
 ## [v1.1.0] - 2022-03-28
 
